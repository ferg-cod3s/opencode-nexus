--- conflicted
+++ resolved
@@ -365,14 +365,7 @@
     log_info!("📥 [CHAT] Listing sessions");
 
     let config_dir = get_config_dir()?;
-<<<<<<< HEAD
-    let mut client = chat_client::ChatClient::new(config_dir).map_err(|e| e.to_string())?;
-
-    let sessions = client.list_sessions().await.map_err(|e| e.to_string())?;
-
-    let sessions_json = serde_json::to_value(&sessions).map_err(|e| e.to_string())?;
-=======
-    let client = chat_client::ChatClient::new(config_dir)
+let client = chat_client::ChatClient::new(config_dir)
         .map_err(|e| e.to_string())?;
     
     // Set server URL from global state or connection manager
@@ -386,7 +379,6 @@
     
     let sessions_json = serde_json::to_value(&sessions)
         .map_err(|e| format!("Failed to serialize sessions: {}", e))?;
->>>>>>> 7813cdf2
     Ok(sessions_json.as_array().cloned().unwrap_or_default())
 }
 
@@ -398,18 +390,7 @@
     log_info!("📝 [CHAT] Creating session: {:?}", title);
 
     let config_dir = get_config_dir()?;
-<<<<<<< HEAD
-    let mut client = chat_client::ChatClient::new(config_dir).map_err(|e| e.to_string())?;
-
-    let session = client
-        .create_session(title)
-        .await
-        .map_err(|e| e.to_string())?;
-
-    let session_json = serde_json::to_value(&session).map_err(|e| e.to_string())?;
-    Ok(session_json)
-=======
-    let client = chat_client::ChatClient::new(config_dir)
+let client = chat_client::ChatClient::new(config_dir)
         .map_err(|e| e.to_string())?;
     
     // Set server URL from global state or connection manager
@@ -423,7 +404,6 @@
     
     serde_json::to_value(&session)
         .map_err(|e| format!("Failed to serialize session: {}", e))
->>>>>>> 7813cdf2
 }
 
 #[tauri::command]
@@ -436,18 +416,7 @@
     log_info!("💬 [CHAT] Sending message to session: {}", session_id);
 
     let config_dir = get_config_dir()?;
-<<<<<<< HEAD
-    let mut client = chat_client::ChatClient::new(config_dir).map_err(|e| e.to_string())?;
-
-    let message = client
-        .send_message(&session_id, &content)
-        .await
-        .map_err(|e| e.to_string())?;
-
-    let message_json = serde_json::to_value(&message).map_err(|e| e.to_string())?;
-    Ok(message_json)
-=======
-    let client = chat_client::ChatClient::new(config_dir)
+let client = chat_client::ChatClient::new(config_dir)
         .map_err(|e| e.to_string())?;
     
     // Set server URL from global state or connection manager
@@ -461,7 +430,6 @@
     
     serde_json::to_value(&message)
         .map_err(|e| format!("Failed to serialize message: {}", e))
->>>>>>> 7813cdf2
 }
 
 #[tauri::command]
@@ -472,21 +440,7 @@
     log_info!("📜 [CHAT] Getting messages for session: {}", session_id);
 
     let config_dir = get_config_dir()?;
-<<<<<<< HEAD
-    let mut client = chat_client::ChatClient::new(config_dir).map_err(|e| e.to_string())?;
-
-    let messages = client
-        .get_session_messages(&session_id)
-        .await
-        .map_err(|e| e.to_string())?;
-
-    let messages_json: Vec<serde_json::Value> = messages
-        .into_iter()
-        .filter_map(|m| serde_json::to_value(&m).ok())
-        .collect();
-    Ok(messages_json)
-=======
-    let client = chat_client::ChatClient::new(config_dir)
+let client = chat_client::ChatClient::new(config_dir)
         .map_err(|e| e.to_string())?;
     
     // Set server URL from global state or connection manager
@@ -501,7 +455,6 @@
     messages.into_iter()
         .map(|m| serde_json::to_value(&m).map_err(|e| format!("Failed to serialize message: {}", e)))
         .collect()
->>>>>>> 7813cdf2
 }
 
 #[tauri::command]
