--- conflicted
+++ resolved
@@ -169,22 +169,12 @@
         format!("Failed to initialize onboarding manager: {}", e)
     })?;
 
-<<<<<<< HEAD
     manager.complete_onboarding().map_err(|e| {
         format!("Failed to complete onboarding: {}", e)
     })
-=======
-#[tauri::command]
-async fn setup_opencode_server() -> Result<(), String> {
-    log_info!("🚀 [ONBOARDING] Setting up OpenCode server...");
-
-    let _manager = OnboardingManager::new().map_err(|e| {
-        format!("Failed to initialize onboarding manager: {}", e)
-    })?;
-
-    // For now, just mark that we're using auto-setup
-    // In a real implementation, this would download and install the server
-    log_info!("🚀 [ONBOARDING] Auto-setup requested - would download OpenCode server");
+}
+
+
 
     Ok(())
 }
@@ -209,80 +199,6 @@
     let config_dir = dirs::config_dir()
         .ok_or("Could not determine config directory")?
         .join("opencode-nexus");
-
-    let onboarding_manager = OnboardingManager::new().map_err(|e| {
-        let err = anyhow::anyhow!("Failed to create onboarding manager: {}", e);
-        sentry::capture_message(&format!("{}", err), sentry::Level::Error);
-        e.to_string()
-    })?;
-
-    let onboarding_state = onboarding_manager.get_onboarding_state().map_err(|e| {
-        let err = anyhow::anyhow!("Failed to get onboarding state: {}", e);
-        sentry::capture_message(&format!("{}", err), sentry::Level::Error);
-        e.to_string()
-    })?;
-
-    if let Some(config) = onboarding_state.config {
-        if let Some(binary_path) = config.opencode_server_path {
-            let mut server_manager = ServerManager::new(config_dir, binary_path, Some(app_handle.clone())).map_err(|e| {
-                let err = anyhow::anyhow!("Failed to create server manager: {}", e);
-                sentry::capture_message(&format!("{}", err), sentry::Level::Error);
-                e.to_string()
-            })?;
-
-            server_manager.get_app_info().await.map_err(|e| {
-                let err = anyhow::anyhow!("Failed to get app info: {}", e);
-                sentry::capture_message(&format!("{}", err), sentry::Level::Error);
-                e.to_string()
-            })
-        } else {
-            Err("OpenCode server path not configured".to_string())
-        }
-    } else {
-        Err("Onboarding not completed".to_string())
-    }
-}
-
-#[tauri::command]
-async fn initialize_app(app_handle: tauri::AppHandle) -> Result<bool, String> {
-    let config_dir = dirs::config_dir()
-        .ok_or("Could not determine config directory")?
-        .join("opencode-nexus");
-
-    let onboarding_manager = OnboardingManager::new().map_err(|e| {
-        let err = anyhow::anyhow!("Failed to create onboarding manager: {}", e);
-        sentry::capture_message(&format!("{}", err), sentry::Level::Error);
-        e.to_string()
-    })?;
-
-    let onboarding_state = onboarding_manager.get_onboarding_state().map_err(|e| {
-        let err = anyhow::anyhow!("Failed to get onboarding state: {}", e);
-        sentry::capture_message(&format!("{}", err), sentry::Level::Error);
-        e.to_string()
-    })?;
-
-    if let Some(config) = onboarding_state.config {
-        if let Some(binary_path) = config.opencode_server_path {
-            let mut server_manager = ServerManager::new(config_dir, binary_path, Some(app_handle.clone())).map_err(|e| {
-                let err = anyhow::anyhow!("Failed to create server manager: {}", e);
-                sentry::capture_message(&format!("{}", err), sentry::Level::Error);
-                e.to_string()
-            })?;
-
-            server_manager.initialize_app().await.map_err(|e| {
-                let err = anyhow::anyhow!("Failed to initialize app: {}", e);
-                sentry::capture_message(&format!("{}", err), sentry::Level::Error);
-                e.to_string()
-            })
-        } else {
-            Err("OpenCode server path not configured".to_string())
-        }
-    } else {
-        Err("Onboarding not completed".to_string())
-    }
->>>>>>> 12953dc0
-}
-
 
 
 // SECURITY: create_user command removed to prevent unauthorized account creation
