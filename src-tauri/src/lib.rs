--- conflicted
+++ resolved
@@ -31,15 +31,12 @@
 use serde::Deserialize;
 use std::fs::OpenOptions;
 use std::io::Write;
-<<<<<<< HEAD
-=======
 use std::sync::Arc;
 use tauri::Emitter;
 use tokio::sync::Mutex as AsyncMutex;
 
 // Managed state for ChatClient singleton
 pub struct ChatClientState(pub Arc<AsyncMutex<Option<ChatClient>>>);
->>>>>>> d9d1bf1f
 
 // Logging utility function
 fn log_to_file(message: &str) {
@@ -242,9 +239,7 @@
 }
 
 #[tauri::command]
-async fn get_current_connection(
-    app_handle: tauri::AppHandle,
-) -> Result<Option<ServerConnection>, String> {
+async fn get_current_connection(app_handle: tauri::AppHandle) -> Result<Option<ServerConnection>, String> {
     let config_dir = dirs::config_dir()
         .ok_or("Could not determine config directory")?
         .join("opencode-nexus");
@@ -388,14 +383,6 @@
 }
 
 #[tauri::command]
-<<<<<<< HEAD
-async fn list_sessions(_app_handle: tauri::AppHandle) -> Result<Vec<serde_json::Value>, String> {
-    log_info!("📥 [CHAT] Listing sessions");
-
-    let config_dir = get_config_dir()?;
-let client = chat_client::ChatClient::new(config_dir)
-        .map_err(|e| e.to_string())?;
-=======
 async fn list_sessions(
     state: tauri::State<'_, ChatClientState>,
 ) -> Result<Vec<serde_json::Value>, String> {
@@ -404,13 +391,6 @@
     let guard = get_chat_client(&state).await?;
     let client = guard.as_ref()
         .ok_or_else(|| "Chat client not initialized".to_string())?;
->>>>>>> d9d1bf1f
-    
-    // Set server URL from global state or connection manager
-    let server_url = get_global_server_url()
-        .or_else(|| get_server_url().ok())
-        .ok_or_else(|| "No server URL configured. Connect to a server first.".to_string())?;
-    client.set_server_url(server_url).map_err(|e| e.to_string())?;
     
     let sessions = client.list_sessions().await
         .map_err(|e| e.to_string())?;
@@ -422,16 +402,6 @@
 
 #[tauri::command]
 async fn create_session(
-<<<<<<< HEAD
-    _app_handle: tauri::AppHandle,
-    title: Option<String>,
-) -> Result<serde_json::Value, String> {
-    log_info!("📝 [CHAT] Creating session: {:?}", title);
-
-    let config_dir = get_config_dir()?;
-let client = chat_client::ChatClient::new(config_dir)
-        .map_err(|e| e.to_string())?;
-=======
     state: tauri::State<'_, ChatClientState>,
     title: Option<String>,
 ) -> Result<serde_json::Value, String> {
@@ -440,53 +410,17 @@
     let guard = get_chat_client(&state).await?;
     let client = guard.as_ref()
         .ok_or_else(|| "Chat client not initialized".to_string())?;
->>>>>>> d9d1bf1f
-    
-    // Set server URL from global state or connection manager
-    let server_url = get_global_server_url()
-        .or_else(|| get_server_url().ok())
-        .ok_or_else(|| "No server URL configured. Connect to a server first.".to_string())?;
-    client.set_server_url(server_url).map_err(|e| e.to_string())?;
     
     let session = client.create_session(title).await
         .map_err(|e| e.to_string())?;
     
-<<<<<<< HEAD
-    serde_json::to_value(&session)
-        .map_err(|e| format!("Failed to serialize session: {}", e))
-=======
     let session_json = serde_json::to_value(&session)
         .map_err(|e| format!("Failed to serialize session: {}", e))?;
     Ok(session_json)
->>>>>>> d9d1bf1f
 }
 
 #[tauri::command]
 async fn send_message(
-<<<<<<< HEAD
-    _app_handle: tauri::AppHandle,
-    session_id: String,
-    content: String,
-    _model: Option<serde_json::Value>,
-) -> Result<serde_json::Value, String> {
-    log_info!("💬 [CHAT] Sending message to session: {}", session_id);
-
-    let config_dir = get_config_dir()?;
-let client = chat_client::ChatClient::new(config_dir)
-        .map_err(|e| e.to_string())?;
-    
-    // Set server URL from global state or connection manager
-    let server_url = get_global_server_url()
-        .or_else(|| get_server_url().ok())
-        .ok_or_else(|| "No server URL configured. Connect to a server first.".to_string())?;
-    client.set_server_url(server_url).map_err(|e| e.to_string())?;
-    
-    let message = client.send_message(&session_id, &content).await
-        .map_err(|e| e.to_string())?;
-    
-    serde_json::to_value(&message)
-        .map_err(|e| format!("Failed to serialize message: {}", e))
-=======
     state: tauri::State<'_, ChatClientState>,
     session_id: String,
     content: String,
@@ -515,21 +449,10 @@
     let message_json = serde_json::to_value(&message)
         .map_err(|e| format!("Failed to serialize message: {}", e))?;
     Ok(message_json)
->>>>>>> d9d1bf1f
 }
 
 #[tauri::command]
 async fn get_session_messages(
-<<<<<<< HEAD
-    _app_handle: tauri::AppHandle,
-    session_id: String,
-) -> Result<Vec<serde_json::Value>, String> {
-    log_info!("📜 [CHAT] Getting messages for session: {}", session_id);
-
-    let config_dir = get_config_dir()?;
-let client = chat_client::ChatClient::new(config_dir)
-        .map_err(|e| e.to_string())?;
-=======
     state: tauri::State<'_, ChatClientState>,
     session_id: String,
 ) -> Result<Vec<serde_json::Value>, String> {
@@ -538,27 +461,14 @@
     let guard = get_chat_client(&state).await?;
     let client = guard.as_ref()
         .ok_or_else(|| "Chat client not initialized".to_string())?;
->>>>>>> d9d1bf1f
-    
-    // Set server URL from global state or connection manager
-    let server_url = get_global_server_url()
-        .or_else(|| get_server_url().ok())
-        .ok_or_else(|| "No server URL configured. Connect to a server first.".to_string())?;
-    client.set_server_url(server_url).map_err(|e| e.to_string())?;
     
     let messages = client.get_session_messages(&session_id).await
         .map_err(|e| e.to_string())?;
     
-<<<<<<< HEAD
-    messages.into_iter()
-        .map(|m| serde_json::to_value(&m).map_err(|e| format!("Failed to serialize message: {}", e)))
-        .collect()
-=======
     let messages_json: Vec<serde_json::Value> = messages.into_iter()
         .filter_map(|m| serde_json::to_value(&m).ok())
         .collect();
     Ok(messages_json)
->>>>>>> d9d1bf1f
 }
 
 #[tauri::command]
@@ -566,49 +476,12 @@
     state: tauri::State<'_, ChatClientState>,
 ) -> Result<String, String> {
     log_info!("🎧 [CHAT] Subscribing to chat events");
-<<<<<<< HEAD
-
-    let config_dir = get_config_dir()?;
-    let client = chat_client::ChatClient::new(config_dir).map_err(|e| e.to_string())?;
-
-    // Store client in a global for event streaming
-    // In a real implementation, you'd want to manage client lifecycle better
-=======
     
     // Ensure client is initialized
     let _guard = get_chat_client(&state).await?;
     
     // Return subscription channel identifier
->>>>>>> d9d1bf1f
     Ok("chat_events".to_string())
-}
-
-// Global server URL storage for chat client
-static SERVER_URL: std::sync::OnceLock<std::sync::Mutex<Option<String>>> = std::sync::OnceLock::new();
-
-fn get_global_server_url() -> Option<String> {
-    SERVER_URL
-        .get_or_init(|| std::sync::Mutex::new(None))
-        .lock()
-        .ok()
-        .and_then(|guard| guard.clone())
-}
-
-fn set_global_server_url(url: String) {
-    if let Some(mutex) = SERVER_URL.get() {
-        if let Ok(mut guard) = mutex.lock() {
-            *guard = Some(url);
-        }
-    } else {
-        let _ = SERVER_URL.set(std::sync::Mutex::new(Some(url)));
-    }
-}
-
-#[tauri::command]
-async fn set_server_url(server_url: String) -> Result<(), String> {
-    log_info!("🔗 [CHAT] Setting server URL: {}", server_url);
-    set_global_server_url(server_url);
-    Ok(())
 }
 
 #[tauri::command]
@@ -649,14 +522,13 @@
                     }
                 };
 
-                let mut connection_manager =
-                    match ConnectionManager::new(config_dir, Some(app_handle)) {
-                        Ok(cm) => cm,
-                        Err(e) => {
-                            log_warn!("Failed to create connection manager: {}", e);
-                            return;
-                        }
-                    };
+                let mut connection_manager = match ConnectionManager::new(config_dir, Some(app_handle)) {
+                    Ok(cm) => cm,
+                    Err(e) => {
+                        log_warn!("Failed to create connection manager: {}", e);
+                        return;
+                    }
+                };
 
                 // Attempt to restore the last connection
                 if let Err(e) = connection_manager.restore_connection().await {
@@ -683,10 +555,6 @@
             send_message,
             get_session_messages,
             subscribe_to_chat_events,
-<<<<<<< HEAD
-            set_server_url,
-=======
->>>>>>> d9d1bf1f
             // Application commands
             get_application_logs,
             log_frontend_error,
@@ -861,13 +729,14 @@
             model_id: "claude-3-5-sonnet-20241022".to_string(),
         };
 
-        let json = serde_json::to_string(&config).expect("Should serialize ModelConfig to JSON");
+        let json = serde_json::to_string(&config)
+            .expect("Should serialize ModelConfig to JSON");
 
         assert!(json.contains("anthropic"));
         assert!(json.contains("claude-3-5-sonnet-20241022"));
 
-        let deserialized: ModelConfig =
-            serde_json::from_str(&json).expect("Should deserialize ModelConfig from JSON");
+        let deserialized: ModelConfig = serde_json::from_str(&json)
+            .expect("Should deserialize ModelConfig from JSON");
 
         assert_eq!(deserialized.provider_id, "anthropic");
         assert_eq!(deserialized.model_id, "claude-3-5-sonnet-20241022");
