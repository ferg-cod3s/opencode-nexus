/*
 * MIT License
 *
 * Copyright (c) 2025 OpenCode Nexus Contributors
 *
 * Permission is hereby granted, free of charge, to any person obtaining a copy
 * of this software and associated documentation files (the "Software"), to deal
 * in the Software without restriction, including without limitation the rights
 * to use, copy, modify, merge, publish, distribute, sublicense, and/or sell
 * copies of the Software, and to permit persons to whom the Software is
 * furnished to do so, subject to the following conditions:
 *
 * The above copyright notice and this permission notice shall be included in all
 * copies or substantial portions of the Software.
 *
 * THE SOFTWARE IS PROVIDED "AS IS", WITHOUT WARRANTY OF ANY KIND, EXPRESS OR
 * IMPLIED, INCLUDING BUT NOT LIMITED TO THE WARRANTIES OF MERCHANTABILITY,
 * FITNESS FOR A PARTICULAR PURPOSE AND NONINFRINGEMENT. IN NO EVENT SHALL THE
 * AUTHORS OR COPYRIGHT HOLDERS BE LIABLE FOR ANY CLAIM, DAMAGES OR OTHER
 * LIABILITY, WHETHER IN AN ACTION OF CONTRACT, TORT OR OTHERWISE, ARISING FROM,
 * OUT OF OR IN CONNECTION WITH THE SOFTWARE OR THE USE OR OTHER DEALINGS IN THE
 * SOFTWARE.
 */

import { createOpencodeClient, type OpencodeClient } from '@opencode-ai/sdk/client';
import { invoke } from '../utils/tauri-api';

<<<<<<< HEAD
// OpenCode SDK client interface based on actual SDK API
export interface OpencodeClient {
  config: {
    get(): Promise<{ data: any }>;
    providers(): Promise<{ data: { providers: any[]; default: { [key: string]: string } } }>;
  };
  session: {
    list(): Promise<{ data: any[] }>;
    get(params: { path: { id: string } }): Promise<{ data: any }>;
    create(params: { body: any }): Promise<{ data: any }>;
    delete(params: { path: { id: string } }): Promise<boolean>;
    messages(params: { path: { id: string } }): Promise<{ data: any[] }>;
    prompt(params: { path: { id: string }; body: any }): Promise<any>;
  };
  event: {
    subscribe(): Promise<{ stream: AsyncIterable<any> }>;
  };
}

// Real OpenCode client for Tauri builds
export function createOpencodeClient(options: { baseUrl: string }): OpencodeClient {
  // Set server URL via Tauri command first
  invoke('set_server_url', { serverUrl: options.baseUrl }).catch(err => {
    console.warn('Failed to set server URL:', err);
  });

  return {
    config: {
      get: () => invoke('get_config'),
      providers: () => invoke('get_providers'),
    },
    session: {
      list: () => invoke('list_sessions'),
      get: (params) => invoke('get_session', { sessionId: params.path.id }),
      create: (params) => invoke('create_session', { body: params.body }),
      delete: (params) => invoke('delete_session', { sessionId: params.path.id }),
      messages: (params) => invoke('get_session_messages', { sessionId: params.path.id }),
      prompt: (params) => invoke('send_prompt', { sessionId: params.path.id, body: params.body }),
    },
    event: {
      subscribe: async () => {
        // Return a mock stream for now - real implementation would use SSE
        const stream = {
          async *[Symbol.asyncIterator]() {
            // Mock event stream - real implementation needed
            yield { type: 'mock', data: {} };
          }
        };
        return { stream };
      },
    },
  };
}
=======
export type { OpencodeClient };
>>>>>>> 7813cdf2

export interface ServerConnection {
  name: string;
  hostname: string;
  port: number;
  secure: boolean;
  lastConnected?: string;
}

/**
 * OpencodeClientManager - Manages real SDK client lifecycle and connection
 * Provides a singleton interface for connecting to OpenCode servers using official SDK
 */
export class OpencodeClientManager {
  private client: OpencodeClient | null = null;
  private currentConnection: ServerConnection | null = null;
  private connecting = false;

  /**
   * Connect to an OpenCode server using real SDK
   */
  async connect(connection: ServerConnection): Promise<void> {
    if (this.connecting) {
      console.warn('⚠️ [SDK] Connection already in progress');
      return;
    }

    if (this.client && this.currentConnection?.hostname === connection.hostname) {
      console.log('✅ [SDK] Already connected to this server');
      return;
    }

    this.connecting = true;
    try {
      const protocol = connection.secure ? 'https' : 'http';
      const baseUrl = `${protocol}://${connection.hostname}:${connection.port}`;

      console.log(`🔗 [SDK] Connecting to server: ${baseUrl}`);

      // Use REAL SDK client
      this.client = createOpencodeClient({ 
        baseUrl
        // Note: logLevel not supported in current SDK version
      });
      this.currentConnection = {
        ...connection,
        lastConnected: new Date().toISOString()
      };

      // Persist connection to Tauri backend for storage
      try {
        await invoke('save_connection', { connection: this.currentConnection });
        console.log('💾 [SDK] Connection saved to persistent storage');
      } catch (error) {
        console.warn('⚠️ [SDK] Failed to persist connection:', error);
      }

      console.log('✅ [SDK] Successfully connected to server');
    } finally {
      this.connecting = false;
    }
  }

  /**
   * Disconnect from current server
   */
  async disconnect(): Promise<void> {
    console.log('🔌 [SDK] Disconnecting from server');
    this.client = null;
    this.currentConnection = null;
  }

  /**
   * Get current SDK client instance
   */
  getClient(): OpencodeClient {
    if (!this.client) {
      throw new Error('Not connected to a server. Call connect() first.');
    }
    return this.client;
  }

  /**
   * Check if currently connected
   */
  isConnected(): boolean {
    return this.client !== null && !this.connecting;
  }

  /**
   * Get current connection details
   */
  getCurrentConnection(): ServerConnection | null {
    return this.currentConnection;
  }

  /**
   * Get all saved connections from persistent storage
   */
  async getSavedConnections(): Promise<ServerConnection[]> {
    try {
      const connections = await invoke<ServerConnection[]>('get_saved_connections');
      return connections || [];
    } catch (error) {
      console.warn('⚠️ [SDK] Failed to load saved connections:', error);
      return [];
    }
  }

  /**
   * Get last used connection from persistent storage
   */
  async getLastUsedConnection(): Promise<ServerConnection | null> {
    try {
      const connection = await invoke<ServerConnection | null>('get_last_used_connection');
      return connection || null;
    } catch (error) {
      console.warn('⚠️ [SDK] Failed to load last used connection:', error);
      return null;
    }
  }

  /**
   * Initialize from persistent storage (auto-reconnect if possible)
   */
  async initializeFromStorage(): Promise<boolean> {
    try {
      const lastConnection = await this.getLastUsedConnection();
      if (lastConnection) {
        console.log(`🔄 [SDK] Found saved connection: ${lastConnection.hostname}:${lastConnection.port}`);
        await this.connect(lastConnection);
        return true;
      }
      return false;
    } catch (error) {
      console.warn('⚠️ [SDK] Failed to initialize from storage:', error);
      return false;
    }
  }
}

// Export singleton instance
export const opcodeClient = new OpencodeClientManager();<|MERGE_RESOLUTION|>--- conflicted
+++ resolved
@@ -25,63 +25,7 @@
 import { createOpencodeClient, type OpencodeClient } from '@opencode-ai/sdk/client';
 import { invoke } from '../utils/tauri-api';
 
-<<<<<<< HEAD
-// OpenCode SDK client interface based on actual SDK API
-export interface OpencodeClient {
-  config: {
-    get(): Promise<{ data: any }>;
-    providers(): Promise<{ data: { providers: any[]; default: { [key: string]: string } } }>;
-  };
-  session: {
-    list(): Promise<{ data: any[] }>;
-    get(params: { path: { id: string } }): Promise<{ data: any }>;
-    create(params: { body: any }): Promise<{ data: any }>;
-    delete(params: { path: { id: string } }): Promise<boolean>;
-    messages(params: { path: { id: string } }): Promise<{ data: any[] }>;
-    prompt(params: { path: { id: string }; body: any }): Promise<any>;
-  };
-  event: {
-    subscribe(): Promise<{ stream: AsyncIterable<any> }>;
-  };
-}
-
-// Real OpenCode client for Tauri builds
-export function createOpencodeClient(options: { baseUrl: string }): OpencodeClient {
-  // Set server URL via Tauri command first
-  invoke('set_server_url', { serverUrl: options.baseUrl }).catch(err => {
-    console.warn('Failed to set server URL:', err);
-  });
-
-  return {
-    config: {
-      get: () => invoke('get_config'),
-      providers: () => invoke('get_providers'),
-    },
-    session: {
-      list: () => invoke('list_sessions'),
-      get: (params) => invoke('get_session', { sessionId: params.path.id }),
-      create: (params) => invoke('create_session', { body: params.body }),
-      delete: (params) => invoke('delete_session', { sessionId: params.path.id }),
-      messages: (params) => invoke('get_session_messages', { sessionId: params.path.id }),
-      prompt: (params) => invoke('send_prompt', { sessionId: params.path.id, body: params.body }),
-    },
-    event: {
-      subscribe: async () => {
-        // Return a mock stream for now - real implementation would use SSE
-        const stream = {
-          async *[Symbol.asyncIterator]() {
-            // Mock event stream - real implementation needed
-            yield { type: 'mock', data: {} };
-          }
-        };
-        return { stream };
-      },
-    },
-  };
-}
-=======
 export type { OpencodeClient };
->>>>>>> 7813cdf2
 
 export interface ServerConnection {
   name: string;
