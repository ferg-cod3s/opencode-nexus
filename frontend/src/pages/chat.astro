--- conflicted
+++ resolved
@@ -202,7 +202,6 @@
 </style>
 
 <script>
-<<<<<<< HEAD
   import { invoke, listen } from '../utils/tauri-api';
   import ChatInterface from '../components/ChatInterface.svelte';
   import SessionGrid from '../components/SessionGrid.svelte';
@@ -409,9 +408,6 @@
   } else {
     initializeChat();
   }
-=======
-  console.log('🔍 Chat page: Inline script executed');
->>>>>>> 12953dc0
 </script>
 <script src="../chat.ts"></script>
 
