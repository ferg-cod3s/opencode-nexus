name: iOS TestFlight Release (Optimized)

on:
  push:
    tags:
      - 'ios-v*'
    branches:
      - 'main'
      - 'test-ios-build'
      - 'release'
  workflow_dispatch:
    inputs:
      upload_to_testflight:
        description: 'Upload to TestFlight'
        required: false
        default: true
        type: boolean
      tag_name:
        description: 'Release tag name'
        required: false
        type: string

jobs:
  build-ios:
    runs-on: macos-14
    timeout-minutes: 90

    steps:
      - name: Checkout code
        uses: actions/checkout@v4
        with:
          fetch-depth: 0

      - name: Set up environment variables
        run: |
          TAG_NAME="${{ github.event.inputs.tag_name || github.ref_name }}"
          VERSION_NUMBER=$(echo "$TAG_NAME" | sed 's/^[^0-9]*//;s/-.*$//')
          BUILD_NUMBER=$(git rev-list --count HEAD)

          echo "TAG_NAME=$TAG_NAME" >> $GITHUB_ENV
          echo "VERSION_NUMBER=$VERSION_NUMBER" >> $GITHUB_ENV
          echo "BUILD_NUMBER=$BUILD_NUMBER" >> $GITHUB_ENV

          echo "Version: $VERSION_NUMBER (Build: $BUILD_NUMBER)"

      - name: Setup Xcode
        uses: maxim-lobanov/setup-xcode@v1
        with:
          xcode-version: '15.4'

      - name: Install Rust
        uses: dtolnay/rust-toolchain@stable
        with:
          targets: aarch64-apple-ios

      - name: Install Bun
        uses: oven-sh/setup-bun@v1
        with:
          bun-version: latest

      - name: Setup caching
        uses: actions/cache@v4
        with:
          path: |
            ~/.cargo/registry
            ~/.cargo/git
            ~/.bun/install/cache
            frontend/node_modules
          key: ${{ runner.os }}-deps-${{ hashFiles('**/Cargo.lock', '**/bun.lockb', 'src-tauri/Cargo.toml', 'frontend/package.json') }}
          restore-keys: |
            ${{ runner.os }}-deps-
            ${{ runner.os }}-

      - name: Cache Rust target
        uses: actions/cache@v4
        with:
          path: src-tauri/target
          key: ${{ runner.os }}-rust-target-${{ hashFiles('**/Cargo.lock', 'src-tauri/src/**/*.rs') }}
          restore-keys: |
            ${{ runner.os }}-rust-target-

      - name: Install frontend dependencies
        run: |
          cd frontend
          bun install --frozen-lockfile

      - name: Build frontend (production)
        run: |
          cd frontend
          bun run build
        env:
          NODE_ENV: production

      - name: Install Tauri CLI
        run: |
          cargo install tauri-cli --version "^2" --locked

      - name: Pre-build Rust library for iOS
        id: prebuild
        run: |
          echo "::group::Pre-building Rust library for iOS"
          START_TIME=$(date +%s)
          
          cd src-tauri
          echo "Building Rust code for iOS (aarch64-apple-ios)..."
          
          # Build with correct library name from Cargo.toml
          RUST_BACKTRACE=0 cargo build --target aarch64-apple-ios --release --lib
          
          RUST_BUILD_TIME=$(($(date +%s) - START_TIME))
          echo "::notice::Rust build completed in ${RUST_BUILD_TIME}s"
          
          # Verify library was built
          LIB_NAME="libsrc_tauri_lib.a"
          RUST_LIB_PATH="target/aarch64-apple-ios/release/$LIB_NAME"
          
          if [ ! -f "$RUST_LIB_PATH" ]; then
            echo "❌ ERROR: Expected library not found at $RUST_LIB_PATH"
            echo "Available files:"
            find target/aarch64-apple-ios/release -name "*.a" -type f
            exit 1
          fi
          
          echo "✅ Rust library built successfully: $LIB_NAME"
          echo "::endgroup::"
        env:
          RUST_LOG: warn

      - name: Setup iOS Xcode project
        run: |
          cd src-tauri
          
          # Initialize the iOS project (creates gen/apple/)
          echo "🔧 Initializing iOS project..."
          cargo tauri ios init
          
          # Create the Externals directory structure
          echo "📁 Creating directory structure..."
          mkdir -p gen/apple/Externals/arm64/Release
          mkdir -p gen/apple/Externals/arm64/release
          
          # Copy the pre-built library to where Xcode expects it
          echo "📦 Copying pre-built library..."
          LIB_NAME="libsrc_tauri_lib.a"
          RUST_LIB_PATH="target/aarch64-apple-ios/release/$LIB_NAME"
          
          cp "$RUST_LIB_PATH" gen/apple/Externals/arm64/Release/libapp.a
          cp "$RUST_LIB_PATH" gen/apple/Externals/arm64/release/libapp.a
          echo "✅ Copied $LIB_NAME to gen/apple/Externals/arm64/"
          
          # Verify the copies
          ls -la gen/apple/Externals/arm64/Release/
          ls -la gen/apple/Externals/arm64/release/
          
          # Copy ExportOptions.plist
          if [ -f "ios-config/ExportOptions.plist" ]; then
            cp ios-config/ExportOptions.plist gen/apple/ExportOptions.plist
            echo "✅ ExportOptions.plist copied"
          fi
          
          # =====================================================
          # Patch the Xcode project for CI compatibility
          # Use simple sed replacement that maintains valid pbxproj syntax
          # =====================================================
          echo "🔧 Patching Xcode project for CI compatibility..."
          cd gen/apple
          PBXPROJ="src-tauri.xcodeproj/project.pbxproj"
          
          # Backup original
          cp "$PBXPROJ" "$PBXPROJ.backup"
          
          # Simple single-line patch: prepend an exit check to the existing cargo command
          # This keeps the script on one line and maintains valid pbxproj syntax
          # The pattern: shellScript = "cargo tauri ios xcode-script..."
          # Becomes:     shellScript = "if [ -f \"${SRCROOT}/Externals/arm64/${CONFIGURATION}/libapp.a\" ]; then echo CI-Skip; exit 0; fi; cargo tauri ios xcode-script..."
          sed -i.bak 's|shellScript = "cargo tauri ios xcode-script|shellScript = "if [ -f \\"${SRCROOT}/Externals/arm64/${CONFIGURATION}/libapp.a\\" ]; then echo CI-Skip; exit 0; fi; cargo tauri ios xcode-script|' "$PBXPROJ"
          
          # Validate the patch was applied
          if grep -q 'CI-Skip' "$PBXPROJ"; then
            echo "✅ Xcode project patched successfully"
          else
            echo "⚠️ Patch may not have been applied, checking original pattern..."
            if grep -q 'cargo tauri ios xcode-script' "$PBXPROJ"; then
              echo "❌ Original pattern still exists - patch failed"
              # Restore backup and continue (build phase will just run longer)
              cp "$PBXPROJ.backup" "$PBXPROJ"
            else
              echo "⚠️ Script pattern not found - Tauri may have changed format"
            fi
          fi
          
          rm -f "$PBXPROJ.bak" "$PBXPROJ.backup"
          
          echo "✅ iOS Xcode project setup complete (CocoaPods-free)"

      - name: Validate pre-build setup
        run: |
          cd src-tauri
          
          echo "🔍 Validating pre-build setup..."
          
          # Check library exists
          LIB_PATH="gen/apple/Externals/arm64/Release/libapp.a"
          if [ ! -f "$LIB_PATH" ]; then
            echo "❌ ERROR: Pre-built library not found at $LIB_PATH"
            exit 1
          fi
          
          # Validate library format
          if ! file "$LIB_PATH" | grep -q "ar archive"; then
            echo "❌ ERROR: Library is not a valid ar archive"
            exit 1
          fi
          
          # Validate architecture
          if ! lipo -info "$LIB_PATH" 2>/dev/null | grep -q "arm64"; then
            echo "❌ ERROR: Library not built for arm64"
            exit 1
          fi
          
          # Check Xcode project was patched (look for the CI-Skip marker)
          if ! grep -q "CI-Skip" gen/apple/src-tauri.xcodeproj/project.pbxproj; then
            echo "⚠️ WARNING: Xcode project patch marker not found"
            echo "Build phase may run the full Rust build (slower but still works)"
          else
            echo "✅ Xcode project patched for CI skip"
          fi
          
          # Check Xcode project exists
          if [ ! -f "gen/apple/src-tauri.xcodeproj/project.pbxproj" ]; then
            echo "❌ ERROR: Xcode project not found"
            exit 1
          fi
          
          echo "✅ All validations passed"

      - name: Setup code signing
        env:
          IOS_CERTIFICATE_P12: ${{ secrets.IOS_CERTIFICATE_P12 }}
          IOS_CERTIFICATE_PASSWORD: ${{ secrets.IOS_CERTIFICATE_PASSWORD_TEMP || secrets.IOS_CERTIFICATE_PASSWORD }}
          KEYCHAIN_PASSWORD: ${{ secrets.KEYCHAIN_PASSWORD_TEMP || secrets.IOS_CERTIFICATE_PASSWORD }}
        run: |
          # Validate required secrets are present
          if [ -z "$IOS_CERTIFICATE_P12" ]; then
            echo "❌ ERROR: IOS_CERTIFICATE_P12 secret is not configured"
            echo "Please configure the following secrets in GitHub repository settings:"
            echo "- IOS_CERTIFICATE_P12 (base64 encoded .p12 certificate)"
            echo "- IOS_CERTIFICATE_PASSWORD"
            echo "- KEYCHAIN_PASSWORD"
            echo "- IOS_PROVISIONING_PROFILE"
            echo "- APP_STORE_CONNECT_API_KEY_ID"
            echo "- APP_STORE_CONNECT_ISSUER_ID"
            echo "- APP_STORE_CONNECT_API_PRIVATE_KEY"
            exit 1
          fi

          KEYCHAIN_PATH=$(mktemp -d)/build.keychain

          security create-keychain -p "$KEYCHAIN_PASSWORD" "$KEYCHAIN_PATH"
          security default-keychain -s "$KEYCHAIN_PATH"
          security unlock-keychain -p "$KEYCHAIN_PASSWORD" "$KEYCHAIN_PATH"

          security set-keychain-settings -t 3600 -u "$KEYCHAIN_PATH"

          echo "$IOS_CERTIFICATE_P12" | base64 --decode > /tmp/cert.p12

          # Validate certificate file was created and is not empty
          if [ ! -s /tmp/cert.p12 ]; then
            echo "❌ ERROR: Certificate file is empty or invalid"
            echo "Check that IOS_CERTIFICATE_P12 secret contains valid base64 data"
            exit 1
          fi

<<<<<<< HEAD
           # Import certificate without password (exported without -P flag)
           security import /tmp/cert.p12 \
             -k "$KEYCHAIN_PATH" \
             -T /usr/bin/codesign \
             -T /usr/bin/security \
             -T /usr/bin/xcodebuild
=======
          security import /tmp/cert.p12 \
            -k "$KEYCHAIN_PATH" \
            -P "$IOS_CERTIFICATE_PASSWORD" \
            -T /usr/bin/codesign \
            -T /usr/bin/security \
            -T /usr/bin/xcodebuild
>>>>>>> d9d1bf1f

          security set-key-partition-list \
            -S apple-tool:,apple:,codesign: \
            -s \
            -k "$KEYCHAIN_PASSWORD" \
            "$KEYCHAIN_PATH"

          rm -f /tmp/cert.p12

          echo "✅ Keychain configured for code signing"

      - name: Install provisioning profile
        env:
          IOS_PROVISIONING_PROFILE: ${{ secrets.IOS_PROVISIONING_PROFILE }}
        run: |
          mkdir -p ~/Library/MobileDevice/Provisioning\ Profiles/

          echo "$IOS_PROVISIONING_PROFILE" | base64 --decode > /tmp/profile.mobileprovision

          cp /tmp/profile.mobileprovision \
            ~/Library/MobileDevice/Provisioning\ Profiles/OpenCodeNexus_AppStore.mobileprovision

          rm -f /tmp/profile.mobileprovision

          echo "✅ Provisioning profile installed"

      - name: Archive iOS app (Direct xcodebuild)
        run: |
          cd src-tauri/gen/apple

          mkdir -p build/archives

          echo "🏗️ Starting iOS archive with direct xcodebuild..."
          
          # Archive directly with xcodebuild - the Build Rust Code phase will skip
          # since we already have libapp.a in place
          xcodebuild \
            -project src-tauri.xcodeproj \
            -scheme src-tauri_iOS \
            -configuration Release \
            -archivePath build/archives/OpenCodeNexus.xcarchive \
            -derivedDataPath build/DerivedData \
            archive \
            CODE_SIGN_IDENTITY="Apple Distribution" \
            DEVELOPMENT_TEAM="PCJU8QD9FN" \
            OTHER_CODE_SIGN_FLAGS="--timestamp=none" \
            -verbose

          echo "✅ App archived successfully"

      - name: Export IPA for App Store
        id: export
        run: |
          cd src-tauri/gen/apple

          mkdir -p build/ipa

          echo "📦 Exporting IPA..."
          xcodebuild \
            -exportArchive \
            -archivePath build/archives/OpenCodeNexus.xcarchive \
            -exportOptionsPlist ExportOptions.plist \
            -exportPath build/ipa \
            -allowProvisioningUpdates

          IPA_FILE=$(find build/ipa -name "*.ipa" -type f)
          if [ -z "$IPA_FILE" ]; then
            echo "❌ IPA file not found!"
            exit 1
          fi

          IPA_SIZE=$(du -h "$IPA_FILE" | cut -f1)
          echo "✅ IPA exported: $IPA_FILE ($IPA_SIZE)"
          echo "IPA_FILE=$IPA_FILE" >> $GITHUB_ENV

          # Set output for next job
          echo "ipa-path=$IPA_FILE" >> $GITHUB_OUTPUT

      - name: Normalize IPA for TestFlight
        run: |
          set -e
          echo "🔧 Normalizing IPA for TestFlight..."

          IPA_FILE="${{ env.IPA_FILE }}"
          WORK_DIR="$(pwd)"

          rm -rf build/ipa_work temp_app Payload
          mkdir -p build/ipa_work

          cd build/ipa_work
          cp "$WORK_DIR/$IPA_FILE" app.ipa
          unzip -q app.ipa -d temp_app

          if [ ! -d "temp_app/Payload" ]; then
            echo "❌ Payload directory not found in IPA"
            exit 1
          fi

          APP_DIR=$(find temp_app/Payload -maxdepth 1 -type d -name "*.app" | head -n 1)
          if [ -z "$APP_DIR" ]; then
            echo "❌ App bundle not found in Payload"
            exit 1
          fi

          echo "📱 App bundle: $APP_DIR"

          # Update Info.plist version
          INFO_PLIST="$APP_DIR/Info.plist"
          /usr/libexec/PlistBuddy -c "Set CFBundleShortVersionString $VERSION_NUMBER" "$INFO_PLIST" 2>/dev/null || true
          /usr/libexec/PlistBuddy -c "Set CFBundleVersion $BUILD_NUMBER" "$INFO_PLIST" 2>/dev/null || true

          # Remove forbidden static library if present
          if [ -f "$APP_DIR/libapp.a" ]; then
            echo "🗑️ Removing forbidden static library libapp.a from app bundle"
            rm -f "$APP_DIR/libapp.a"
          fi

          # Re-embed provisioning profile
          PROFILE_PATH="${HOME}/Library/MobileDevice/Provisioning Profiles/OpenCodeNexus_AppStore.mobileprovision"
          if [ -f "$PROFILE_PATH" ]; then
            cp "$PROFILE_PATH" "$APP_DIR/embedded.mobileprovision"
          fi

          # Create distribution entitlements
          rm -f distribution_entitlements.plist
          plutil -create xml1 distribution_entitlements.plist
          /usr/libexec/PlistBuddy -c "Add :application-identifier string PCJU8QD9FN.com.agentic-codeflow.opencode-nexus" distribution_entitlements.plist
          /usr/libexec/PlistBuddy -c "Add :com.apple.developer.team-identifier string PCJU8QD9FN" distribution_entitlements.plist
          /usr/libexec/PlistBuddy -c "Add :get-task-allow bool false" distribution_entitlements.plist

          # Re-sign app
          codesign --force \
            --sign "Apple Distribution: John Ferguson (PCJU8QD9FN)" \
            --entitlements distribution_entitlements.plist \
            "$APP_DIR"

          # Re-pack IPA
          cd temp_app
          rm -f "$WORK_DIR/$IPA_FILE"
          zip -qr "$WORK_DIR/$IPA_FILE" Payload

          cd "$WORK_DIR"

          echo "✅ Normalized IPA ready: $IPA_FILE"

      - name: Upload to TestFlight
        if: github.event.inputs.upload_to_testflight != 'false' && (github.event_name != 'workflow_dispatch' || github.event.inputs.upload_to_testflight == 'true')
        env:
          APP_STORE_CONNECT_API_KEY_ID: J94Q923ZNG
          APP_STORE_CONNECT_ISSUER_ID: ${{ secrets.APP_STORE_CONNECT_ISSUER_ID }}
          APP_STORE_CONNECT_API_PRIVATE_KEY: ${{ secrets.APP_STORE_CONNECT_API_PRIVATE_KEY }}
        run: |
          TEMP_KEY_DIR=$(mktemp -d)

          echo "$APP_STORE_CONNECT_API_PRIVATE_KEY" | base64 --decode > "$TEMP_KEY_DIR/AuthKey.p8"

          IPA_FILE="${{ env.IPA_FILE }}"

          echo "📤 Uploading to TestFlight..."
          xcrun altool \
            --upload-app \
            --type ios \
            --file "$IPA_FILE" \
            --apiKey "$APP_STORE_CONNECT_API_KEY_ID" \
            --apiIssuer "$APP_STORE_CONNECT_ISSUER_ID" \
            --apiKeysDir "$TEMP_KEY_DIR" \
            --verbose

          rm -rf "$TEMP_KEY_DIR"

          echo "✅ IPA uploaded to TestFlight"

      - name: Create GitHub Release
        if: github.ref_type == 'tag'
        uses: softprops/action-gh-release@v1
        with:
          files: ${{ env.IPA_FILE }}
          tag_name: ${{ env.TAG_NAME }}
          generate_release_notes: true
          draft: false
          prerelease: ${{ contains(env.TAG_NAME, 'beta') || contains(env.TAG_NAME, 'rc') }}
        env:
          GITHUB_TOKEN: ${{ secrets.GITHUB_TOKEN }}

      - name: Upload IPA to artifacts
        if: always() && env.IPA_FILE != ''
        uses: actions/upload-artifact@v4
        with:
          name: opencode-nexus-ios-${{ env.VERSION_NUMBER }}-build-${{ env.BUILD_NUMBER }}
          path: ${{ env.IPA_FILE }}
          retention-days: 30

      - name: Build success summary
        if: success()
        run: |
          cat >> $GITHUB_STEP_SUMMARY << 'EOF'
          ## 🎉 iOS Build Successful

          ### ✅ Completed Steps
          1. **Pre-build Phase**: Rust library built separately
          2. **Project Setup**: Xcode project patched for CI compatibility
          3. **Archive Phase**: Direct xcodebuild archive (no TCP socket issues)
          4. **Export**: IPA successfully exported and normalized
          5. **Deployment**: Uploaded to TestFlight and GitHub Release

          ### 📱 Next Steps
          1. Check [App Store Connect](https://appstoreconnect.apple.com/apps) for processing status
          2. Monitor TestFlight for build availability (5-15 minutes)
          3. Invite internal testers to test the build

          ### 🔧 Build Details
          - **Runner**: macOS 14 (Apple Silicon)
          - **Xcode**: 15.4
          - **Rust Target**: aarch64-apple-ios
          - **Library**: libsrc_tauri_lib.a → libapp.a
          - **Export Method**: App Store
          - **Build Time**: Optimized with pre-build strategy

          ### 🚀 Improvements Made
          - ✅ Eliminated TCP socket connection errors
          - ✅ Reduced build time by pre-building Rust library
          - ✅ Enhanced error handling and validation
          - ✅ Improved reliability with direct xcodebuild

          Release workflow completed successfully!
          EOF

      - name: Build failure analysis
        if: failure()
        run: |
          cat >> $GITHUB_STEP_SUMMARY << 'EOF'
          ## ❌ iOS Build Failed

          ### 🔍 Troubleshooting Checklist
          1. **Library Build**: Check if `libsrc_tauri_lib.a` was built successfully
          2. **Library Copy**: Verify library was copied to `gen/apple/Externals/arm64/Release/libapp.a`
          3. **Xcode Patch**: Ensure project.pbxproj was patched correctly
          4. **Code Signing**: Verify certificate and provisioning profile are current
          5. **Dependencies**: Check Rust toolchain and Xcode compatibility

          ### 🛠️ Common Issues & Solutions
          - **Library not found**: Check Cargo.toml name matches scripts
          - **Code signing errors**: Verify certificate and provisioning profile validity
          - **Xcode build failures**: Check iOS SDK and target compatibility
          - **TestFlight upload fails**: Verify API key permissions and IPA format

          ### 📊 Debug Information
          - **Rust Version**: $(rustc --version)
          - **Tauri CLI**: $(cargo tauri --version 2>/dev/null || echo "Not found")
          - **Xcode Version**: $(xcodebuild -version | head -1)
          - **iOS SDK**: $(xcrun --sdk iphoneos --show-sdk-version)

          Check the job logs above for specific error details.
          EOF<|MERGE_RESOLUTION|>--- conflicted
+++ resolved
@@ -271,21 +271,12 @@
             exit 1
           fi
 
-<<<<<<< HEAD
-           # Import certificate without password (exported without -P flag)
-           security import /tmp/cert.p12 \
-             -k "$KEYCHAIN_PATH" \
-             -T /usr/bin/codesign \
-             -T /usr/bin/security \
-             -T /usr/bin/xcodebuild
-=======
           security import /tmp/cert.p12 \
             -k "$KEYCHAIN_PATH" \
             -P "$IOS_CERTIFICATE_PASSWORD" \
             -T /usr/bin/codesign \
             -T /usr/bin/security \
             -T /usr/bin/xcodebuild
->>>>>>> d9d1bf1f
 
           security set-key-partition-list \
             -S apple-tool:,apple:,codesign: \
